--- conflicted
+++ resolved
@@ -81,10 +81,6 @@
     AUTONOMOUS_TASK = AutonomousTask.ROLLER_LEFT  # Initial autonomous task
     HEADING_OFFSET_TOLERANCE = 1  # How many degrees off is "Close enough"
     CALIBRATION_RESET_DPS_LIMIT = 5  # How many degrees per second does the inertial sensor have to report to invalidate and restart calibration
-<<<<<<< HEAD
-=======
-    EXPANSION_REMINDER_TIME_MSEC = 95000  # The amount of time after driver control starts that the program should vibrate the secondary controller (None or 0 to disable)
->>>>>>> 85794740
     TEAM = None
     SETUP_COMPLETE = False
     PAUSE_DRIVER_CONTROL = False
@@ -511,7 +507,6 @@
     """
     while not (competition.is_enabled() and competition.is_driver_control()) and Globals.SETUP_COMPLETE:
         wait(5)
-<<<<<<< HEAD
     times_sorted = sorted(Globals.TIMERS)
     for reminder_time in times_sorted:
         while brain.timer.time(MSEC) - Globals.DRIVER_START_TIME_MSEC < reminder_time and competition.is_driver_control() and competition.is_enabled():
@@ -519,12 +514,6 @@
         if competition.is_driver_control() and competition.is_enabled():
             Controllers.secondary.rumble(Globals.TIMERS[reminder_time])
         else:
-=======
-    assert Globals.EXPANSION_REMINDER_TIME_MSEC >= 0
-    while True:
-        if Globals.EXPANSION_REMINDER_TIME_MSEC and brain.timer.time(MSEC) - Globals.DRIVER_START_TIME_MSEC > Globals.EXPANSION_REMINDER_TIME_MSEC:
-            Controllers.secondary.rumble("....")
->>>>>>> 85794740
             break
 
 
